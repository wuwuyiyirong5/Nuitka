<<<<<<< HEAD
nuitka (0.6.1~rc6+ds-1) UNRELEASED; urgency=medium

  * New upstream pre-release.

 -- Kay Hayen <kay.hayen@gmail.com>  Sun, 14 Oct 2018 08:33:12 +0200
=======
nuitka (0.6.0.5+ds-1) unstable; urgency=medium

  * New upstream hotfix release.

 -- Kay Hayen <kay.hayen@gmail.com>  Thu, 18 Oct 2018 23:11:34 +0200
>>>>>>> e37d483b

nuitka (0.6.0.4+ds-1) unstable; urgency=medium

  * New upstream hotfix release.

 -- Kay Hayen <kay.hayen@gmail.com>  Sun, 14 Oct 2018 08:26:48 +0200

nuitka (0.6.0.3+ds-1) unstable; urgency=medium

  * New upstream hotfix release.

 -- Kay Hayen <kay.hayen@gmail.com>  Sat, 06 Oct 2018 10:43:33 +0200

nuitka (0.6.0.2+ds-1) unstable; urgency=medium

  * New upstream hotfix release.

 -- Kay Hayen <kay.hayen@gmail.com>  Wed, 03 Oct 2018 10:41:52 +0200

nuitka (0.6.0.1+ds-1) unstable; urgency=medium

  * New upstream hotfix release.

 -- Kay Hayen <kay.hayen@gmail.com>  Thu, 27 Sep 2018 09:57:05 +0200

nuitka (0.6.0+ds-1) unstable; urgency=medium

  * New upstream release.

 -- Kay Hayen <kay.hayen@gmail.com>  Wed, 26 Sep 2018 07:00:04 +0200

nuitka (0.5.33+ds-1) unstable; urgency=medium

  * New upstream release.

 -- Kay Hayen <kay.hayen@gmail.com>  Thu, 13 Sep 2018 19:01:48 +0200

nuitka (0.5.32.8+ds-1) unstable; urgency=medium

  * New upstream hotfix release.

 -- Kay Hayen <kay.hayen@gmail.com>  Tue, 04 Sep 2018 14:58:47 +0200

nuitka (0.5.32.7+ds-1) unstable; urgency=medium

  * New upstream hotfix release.

 -- Kay Hayen <kay.hayen@gmail.com>  Thu, 23 Aug 2018 22:06:00 +0200

nuitka (0.5.32.6+ds-1) unstable; urgency=medium

  * New upstream hotfix release.

 -- Kay Hayen <kay.hayen@gmail.com>  Thu, 23 Aug 2018 20:05:18 +0200

nuitka (0.5.32.5+ds-1) unstable; urgency=medium

  * New upstream hotfix release.

 -- Kay Hayen <kay.hayen@gmail.com>  Wed, 15 Aug 2018 19:06:01 +0200

nuitka (0.5.32.4+ds-1) unstable; urgency=medium

  * New upstream hotfix release.

 -- Kay Hayen <kay.hayen@gmail.com>  Fri, 10 Aug 2018 12:06:44 +0200

nuitka (0.5.32.3+ds-1) unstable; urgency=medium

  * New upstream hotfix release.

 -- Kay Hayen <kay.hayen@gmail.com>  Sat, 04 Aug 2018 10:40:31 +0200

nuitka (0.5.32.2+ds-1) unstable; urgency=medium

  * New upstream hotfix release.

 -- Kay Hayen <kay.hayen@gmail.com>  Wed, 01 Aug 2018 17:38:43 +0200

nuitka (0.5.32.1+ds-1) unstable; urgency=medium

  * New upstream hotfix release.

 -- Kay Hayen <kay.hayen@gmail.com>  Sat, 28 Jul 2018 20:16:29 +0200

nuitka (0.5.32+ds-1) unstable; urgency=medium

  * New upstream release.

 -- Kay Hayen <kay.hayen@gmail.com>  Sat, 28 Jul 2018 15:07:21 +0200

nuitka (0.5.31+ds-1) unstable; urgency=medium

  * New upstream release.

 -- Kay Hayen <kay.hayen@gmail.com>  Mon, 09 Jul 2018 08:23:02 +0200

nuitka (0.5.30+ds-1) unstable; urgency=medium

  * New upstream release.

 -- Kay Hayen <kay.hayen@gmail.com>  Mon, 30 Apr 2018 09:50:54 +0200

nuitka (0.5.29.5+ds-1) unstable; urgency=medium

  * New upstream hotfix release.

 -- Kay Hayen <kay.hayen@gmail.com>  Wed, 25 Apr 2018 09:33:55 +0200

nuitka (0.5.29.4+ds-1) unstable; urgency=medium

  * New upstream hotfix release.

 -- Kay Hayen <kay.hayen@gmail.com>  Mon, 09 Apr 2018 20:22:37 +0200

nuitka (0.5.29.3+ds-1) unstable; urgency=medium

  * New upstream hotfix release.

 -- Kay Hayen <kay.hayen@gmail.com>  Sat, 31 Mar 2018 16:12:25 +0200

nuitka (0.5.29.2+ds-1) unstable; urgency=medium

  * New upstream hotfix release.

 -- Kay Hayen <kay.hayen@gmail.com>  Thu, 29 Mar 2018 10:19:24 +0200

nuitka (0.5.29.1+ds-1) unstable; urgency=medium

  * New upstream hotfix release.

 -- Kay Hayen <kay.hayen@gmail.com>  Tue, 27 Mar 2018 18:22:54 +0200

nuitka (0.5.29+ds-1) unstable; urgency=medium

  * New upstream release.

 -- Kay Hayen <kay.hayen@gmail.com>  Mon, 26 Mar 2018 20:13:44 +0200

nuitka (0.5.28.2+ds-1) unstable; urgency=medium

  * New upstream hotfix release.

 -- Kay Hayen <kay.hayen@gmail.com>  Wed, 29 Nov 2017 15:09:28 +0100

nuitka (0.5.28.1+ds-1) unstable; urgency=medium

  * New upstream hotfix release.
  * Also ignore sbuild non-existant directory (Closes: #871125).

 -- Kay Hayen <kay.hayen@gmail.com>  Sun, 22 Oct 2017 10:44:31 +0200

nuitka (0.5.28+ds-1) unstable; urgency=medium

  * New upstream release.

 -- Kay Hayen <kay.hayen@gmail.com>  Tue, 17 Oct 2017 10:03:56 +0200

nuitka (0.5.27+ds-1) unstable; urgency=medium

  * New upstream release.

 -- Kay Hayen <kay.hayen@gmail.com>  Sat, 22 Jul 2017 16:21:37 +0200

nuitka (0.5.26.4+ds-1) unstable; urgency=medium

  * New upstream hotfix release.
  * Recommend actual PyQT package (Closes: #866540).

 -- Kay Hayen <kay.hayen@gmail.com>  Mon, 03 Jul 2017 08:59:37 +0200

nuitka (0.5.26.3+ds-1) unstable; urgency=medium

  * New upstream hotfix release.

 -- Kay Hayen <kay.hayen@gmail.com>  Thu, 22 Jun 2017 08:08:53 +0200

nuitka (0.5.26.2+ds-1) unstable; urgency=medium

  * New upstream hotfix release.

 -- Kay Hayen <kay.hayen@gmail.com>  Sat, 17 Jun 2017 11:37:12 +0200

nuitka (0.5.26.1+ds-1) unstable; urgency=medium

  * New upstream hotfix release.

 -- Kay Hayen <kay.hayen@gmail.com>  Sat, 10 Jun 2017 13:09:51 +0200

nuitka (0.5.26+ds-1) unstable; urgency=medium

  * New upstream release.

 -- Kay Hayen <kay.hayen@gmail.com>  Wed, 07 Jun 2017 08:15:19 +0200

nuitka (0.5.25+ds-1) unstable; urgency=medium

  * New upstream release.

 -- Kay Hayen <kay.hayen@gmail.com>  Tue, 24 Jan 2017 06:13:46 +0100

nuitka (0.5.24.4+ds-1) unstable; urgency=medium

  * New upstream hotfix release.
  * Better detection of acceptable shared library loads from
    system paths for standalone tests (Closes: #844902).

 -- Kay Hayen <kay.hayen@gmail.com>  Sat, 10 Dec 2016 12:25:35 +0100

nuitka (0.5.24.3+ds-1) unstable; urgency=medium

  * New upstream hotfix release.

 -- Kay Hayen <kay.hayen@gmail.com>  Fri, 09 Dec 2016 06:50:55 +0100

nuitka (0.5.24.2+ds-1) unstable; urgency=medium

  * New upstream hotfix release.

 -- Kay Hayen <kay.hayen@gmail.com>  Wed, 30 Nov 2016 09:32:03 +0100

nuitka (0.5.24.1+ds-1) unstable; urgency=medium

  * New upstream hotfix release.

 -- Kay Hayen <kay.hayen@gmail.com>  Wed, 16 Nov 2016 08:16:53 +0100

nuitka (0.5.24+ds-1) unstable; urgency=medium

  * New upstream release.

 -- Kay Hayen <kay.hayen@gmail.com>  Mon, 14 Nov 2016 09:41:31 +0100

nuitka (0.5.23.2+ds-1) unstable; urgency=medium

  * New upstream hotfix release.

 -- Kay Hayen <kay.hayen@gmail.com>  Mon, 07 Nov 2016 07:55:11 +0100

nuitka (0.5.23.1+ds-1) unstable; urgency=medium

  * New upstream hotfix release.
  * Use of C11 compiler instead of C++ compiler, so we drop the
    versioned dependencies. (Closes: #835954)

 -- Kay Hayen <kay.hayen@gmail.com>  Sun, 16 Oct 2016 10:40:59 +0200

nuitka (0.5.23+ds-1) unstable; urgency=medium

  * New upstream release.

 -- Kay Hayen <kay.hayen@gmail.com>  Sun, 02 Oct 2016 18:14:41 +0200

nuitka (0.5.22+ds-1) unstable; urgency=medium

  * New upstream release.

 -- Kay Hayen <kay.hayen@gmail.com>  Tue, 16 Aug 2016 11:22:16 +0200

nuitka (0.5.21.3+ds-1) unstable; urgency=medium

  * New upstream hotfix release.

 -- Kay Hayen <kay.hayen@gmail.com>  Thu, 26 May 2016 14:51:39 +0200

nuitka (0.5.21.2+ds-1) unstable; urgency=medium

  * New upstream hotfix release.

 -- Kay Hayen <kay.hayen@gmail.com>  Sat, 14 May 2016 14:43:28 +0200

nuitka (0.5.21.1+ds-1) unstable; urgency=medium

  * New upstream hotfix release.

  * Depends on g++-5 now.

 -- Kay Hayen <kay.hayen@gmail.com>  Sat, 30 Apr 2016 07:59:57 +0200

nuitka (0.5.21+ds-1) unstable; urgency=medium

  * New upstream release.

 -- Kay Hayen <kay.hayen@gmail.com>  Sun, 24 Apr 2016 14:06:29 +0200

nuitka (0.5.20+ds-1) unstable; urgency=medium

  * New upstream release.

 -- Kay Hayen <kay.hayen@gmail.com>  Sun, 20 Mar 2016 08:11:16 +0100

nuitka (0.5.19.1+ds-1) unstable; urgency=medium

  * New upstream hotfix release.

 -- Kay Hayen <kay.hayen@gmail.com>  Tue, 15 Mar 2016 09:11:57 +0100

nuitka (0.5.19+ds-1) unstable; urgency=medium

  * New upstream release.

 -- Kay Hayen <kay.hayen@gmail.com>  Mon, 01 Feb 2016 07:53:08 +0100

nuitka (0.5.18.1+ds-1) unstable; urgency=medium

  * New upstream hotfix release.

 -- Kay Hayen <kay.hayen@gmail.com>  Sun, 24 Jan 2016 07:52:03 +0100

nuitka (0.5.18+ds-1) unstable; urgency=medium

  * New upstream release.

 -- Kay Hayen <kay.hayen@gmail.com>  Fri, 15 Jan 2016 07:48:41 +0100

nuitka (0.5.17.1+ds-1) unstable; urgency=medium

  * New upstream hotfix release.

 -- Kay Hayen <kay.hayen@gmail.com>  Thu, 14 Jan 2016 23:21:51 +0100

nuitka (0.5.17+ds-1) unstable; urgency=medium

  * New upstream release.

 -- Kay Hayen <kay.hayen@gmail.com>  Sun, 27 Dec 2015 15:18:39 +0100

nuitka (0.5.16.1+ds-1) unstable; urgency=medium

  * New upstream hotfix release.

 -- Kay Hayen <kay.hayen@gmail.com>  Thu, 03 Dec 2015 07:04:12 +0100

nuitka (0.5.16+ds-1) unstable; urgency=medium

  * New upstream release.

 -- Kay Hayen <kay.hayen@gmail.com>  Mon, 09 Nov 2015 18:30:07 +0100

nuitka (0.5.15+ds-1) unstable; urgency=medium

  * New upstream release.

 -- Kay Hayen <kay.hayen@gmail.com>  Mon, 12 Oct 2015 08:57:03 +0200

nuitka (0.5.14.3+ds-1) unstable; urgency=medium

  * New upstream hotfix release.

 -- Kay Hayen <kay.hayen@gmail.com>  Sun, 13 Sep 2015 12:26:59 +0200

nuitka (0.5.14.2+ds-1) unstable; urgency=medium

  * New upstream hotfix release.

 -- Kay Hayen <kay.hayen@gmail.com>  Mon, 07 Sep 2015 00:30:11 +0200

nuitka (0.5.14.1+ds-1) UNRELEASED; urgency=medium

  * New upstream hotfix release.

 -- Kay Hayen <kay.hayen@gmail.com>  Sun, 06 Sep 2015 22:37:22 +0200

nuitka (0.5.14+ds-1) unstable; urgency=medium

  * New upstream release.

 -- Kay Hayen <kay.hayen@gmail.com>  Thu, 27 Aug 2015 06:24:11 +0200

nuitka (0.5.13.8+ds-1) UNRELEASED; urgency=medium

  * New upstream hotfix release.

 -- Kay Hayen <kay.hayen@gmail.com>  Thu, 20 Aug 2015 11:55:53 +0200

nuitka (0.5.13.7+ds-1) UNRELEASED; urgency=medium

  * New upstream hotfix release.

 -- Kay Hayen <kay.hayen@gmail.com>  Tue, 18 Aug 2015 21:55:08 +0200

nuitka (0.5.13.6+ds-1) UNRELEASED; urgency=medium

  * New upstream hotfix release.

 -- Kay Hayen <kay.hayen@gmail.com>  Sun, 16 Aug 2015 14:38:46 +0200

nuitka (0.5.13.5+ds-1) UNRELEASED; urgency=medium

  * New upstream hotfix release.

 -- Kay Hayen <kay.hayen@gmail.com>  Sun, 16 Aug 2015 13:42:02 +0200

nuitka (0.5.13.4+ds-1) UNRELEASED; urgency=medium

  * New upstream hotfix release.

 -- Kay Hayen <kay.hayen@gmail.com>  Fri, 31 Jul 2015 17:24:40 +0200

nuitka (0.5.13.3+ds-1) UNRELEASED; urgency=medium

  * New upstream hotfix release.

 -- Kay Hayen <kay.hayen@gmail.com>  Wed, 29 Jul 2015 10:54:05 +0200

nuitka (0.5.13.2+ds-1) UNRELEASED; urgency=medium

  * New upstream hotfix release.

 -- Kay Hayen <kay.hayen@gmail.com>  Tue, 16 Jun 2015 10:29:12 +0200

nuitka (0.5.13.1+ds-1) UNRELEASED; urgency=medium

  * New upstream hotfix release.

 -- Kay Hayen <kay.hayen@gmail.com>  Mon, 04 May 2015 09:27:19 +0200

nuitka (0.5.13+ds-1) unstable; urgency=medium

  * New upstream release.

 -- Kay Hayen <kay.hayen@gmail.com>  Fri, 01 May 2015 10:44:27 +0200

nuitka (0.5.12.2+ds-1) UNRELEASED; urgency=medium

  * New upstream hotfix release.

 -- Kay Hayen <kay.hayen@gmail.com>  Sun, 26 Apr 2015 08:51:37 +0200

nuitka (0.5.12.1+ds-1) UNRELEASED; urgency=medium

  * New upstream hotfix release.

 -- Kay Hayen <kay.hayen@gmail.com>  Sat, 18 Apr 2015 09:35:06 +0200

nuitka (0.5.12+ds-1) experimental; urgency=medium

  * New upstream release.

 -- Kay Hayen <kay.hayen@gmail.com>  Mon, 06 Apr 2015 17:20:44 +0200

nuitka (0.5.11.2+ds-1) experimental; urgency=medium

  * New upstream hotfix release.

 -- Kay Hayen <kay.hayen@gmail.com>  Thu, 26 Mar 2015 20:09:06 +0100

nuitka (0.5.11.1+ds-1) experimental; urgency=medium

  * New upstream hotfix release.

 -- Kay Hayen <kay.hayen@gmail.com>  Mon, 23 Mar 2015 10:34:17 +0100

nuitka (0.5.11+ds-1) experimental; urgency=medium

  * New upstream release.

 -- Kay Hayen <kay.hayen@gmail.com>  Wed, 18 Mar 2015 08:38:39 +0100

nuitka (0.5.10.2+ds-1) experimental; urgency=medium

  * New upstream hotfix release.

 -- Kay Hayen <kay.hayen@gmail.com>  Tue, 10 Mar 2015 07:46:24 +0100

nuitka (0.5.10.1+ds-1) experimental; urgency=medium

  * New upstream hotfix release.

 -- Kay Hayen <kay.hayen@gmail.com>  Sun, 08 Mar 2015 11:56:55 +0100

nuitka (0.5.10+ds-1) experimental; urgency=medium

  * New upstream release.

 -- Kay Hayen <kay.hayen@gmail.com>  Thu, 05 Mar 2015 07:43:43 +0100

nuitka (0.5.9+ds-1) experimental; urgency=medium

  * New upstream release.

 -- Kay Hayen <kay.hayen@gmail.com>  Thu, 29 Jan 2015 08:18:06 +0100

nuitka (0.5.8+ds-1) experimental; urgency=medium

  * New upstream release.

 -- Kay Hayen <kay.hayen@gmail.com>  Thu, 15 Jan 2015 04:11:03 +0100

nuitka (0.5.7.1+ds-1) experimental; urgency=medium

  * New upstream hotfix release.

 -- Kay Hayen <kay.hayen@gmail.com>  Fri, 09 Jan 2015 13:52:15 +0100

nuitka (0.5.7+ds-1) UNRELEASED; urgency=medium

  * New upstream release.

 -- Kay Hayen <kay.hayen@gmail.com>  Thu, 01 Jan 2015 10:52:03 +0100

nuitka (0.5.6.1+ds-1) UNRELEASED; urgency=medium

  * New upstream hotfix release.

 -- Kay Hayen <kay.hayen@gmail.com>  Sun, 21 Dec 2014 08:32:58 +0100

nuitka (0.5.6+ds-1) UNRELEASED; urgency=medium

  * New upstream release.
  * Added support for hardening-wrapper to be installed.

 -- Kay Hayen <kay.hayen@gmail.com>  Fri, 19 Dec 2014 08:39:17 +0100

nuitka (0.5.5.3+ds-1) unstable; urgency=medium

  * New upstream hotfix release.
  * Added support for armhf architecture.

 -- Kay Hayen <kay.hayen@gmail.com>  Fri, 24 Oct 2014 17:33:59 +0200

nuitka (0.5.5.2+ds-1) unstable; urgency=medium

  * New upstream hotfix release.
  * Bump to Standards Version 3.9.6, no changes needed.

 -- Kay Hayen <kay.hayen@gmail.com>  Fri, 17 Oct 2014 07:56:05 +0200

nuitka (0.5.5+ds-1) unstable; urgency=medium

  * New upstream release.

 -- Kay Hayen <kay.hayen@gmail.com>  Sun, 05 Oct 2014 19:28:20 +0200

nuitka (0.5.4.3+ds-1) unstable; urgency=medium

  * New upstream hotfix release.

 -- Kay Hayen <kay.hayen@gmail.com>  Thu, 21 Aug 2014 09:41:37 +0200

nuitka (0.5.3.5+ds-1) unstable; urgency=medium

  * New upstream hotfix release.

 -- Kay Hayen <kay.hayen@gmail.com>  Fri, 18 Jul 2014 07:28:17 +0200

nuitka (0.5.3.3+ds-1) unstable; urgency=medium

  * New upstream release.
  * Original version didn't build for all versions due to error message
    changes, this release adapts to.

 -- Kay Hayen <kay.hayen@gmail.com>  Sat, 12 Jul 2014 20:50:01 +0200

nuitka (0.5.2+ds-1) unstable; urgency=medium

  * New upstream release.
  * Permit building using cowbuilder, eatmydata (Closes: #749518)
  * Do not require gcc in build-depends
    (Closes: #747984) (Closes: #748005) (Closes: #751325)

 -- Kay Hayen <kay.hayen@gmail.com>  Mon, 23 Jun 2014 08:17:57 +0200

nuitka (0.5.1.1+ds-1) unstable; urgency=medium

  * New upstream hotfix release.

 -- Kay Hayen <kay.hayen@gmail.com>  Thu, 06 Mar 2014 10:44:28 +0100

nuitka (0.5.1+ds-1) unstable; urgency=medium

  * New upstream release.

 -- Kay Hayen <kay.hayen@gmail.com>  Thu, 06 Mar 2014 09:33:51 +0100

nuitka (0.5.0.1+ds-1) unstable; urgency=medium

  * New upstream hotfix release.

 -- Kay Hayen <kay.hayen@gmail.com>  Mon, 13 Jan 2014 23:37:37 +0100

nuitka (0.5.0+ds-1) unstable; urgency=medium

  * New upstream release.
  * Added missing build dependency to process PNG images.

 -- Kay Hayen <kay.hayen@gmail.com>  Fri, 03 Jan 2014 19:18:18 +0100

nuitka (0.4.7.1+ds-1) unstable; urgency=low

  * New upstream hotfix release.

 -- Kay Hayen <kay.hayen@gmail.com>  Tue, 03 Dec 2013 08:44:31 +0100

nuitka (0.4.7+ds-1) UNRELEASED; urgency=low

  * New upstream release.
  * Handle unknown encoding error message change of CPython 2.7.6
    that was backported to CPython 2.7.5+ as well.
    (Closes: #730956)

 -- Kay Hayen <kay.hayen@gmail.com>  Mon, 02 Dec 2013 09:15:12 +0100

nuitka (0.4.6.2+ds-1) unstable; urgency=low

  * New upstream hotfix release.

 -- Kay Hayen <kayhayen@gmx.de>  Fri, 01 Nov 2013 19:07:42 +0100

nuitka (0.4.6+ds-1) unstable; urgency=low

  * New upstream release.

 -- Kay Hayen <kayhayen@gmx.de>  Sun, 27 Oct 2013 21:29:26 +0100

nuitka (0.4.5.1+ds-1) unstable; urgency=low

  * New upstream hotfix release.
  * Corrects upstream Issue#106.

 -- Kay Hayen <kayhayen@gmx.de>  Wed, 25 Sep 2013 14:29:55 +0200

nuitka (0.4.5+ds-1) unstable; urgency=low

  * New upstream release.

 -- Kay Hayen <kayhayen@gmx.de>  Sun, 18 Aug 2013 09:06:29 +0200

nuitka (0.4.4.2+ds-1) unstable; urgency=low

  * New upstream hotfix release.
  * Corrects upstream Issue#98.
  * Corrects upstream Issue#100.
  * Corrects upstream Issue#101.
  * Corrects upstream Issue#102.

 -- Kay Hayen <kayhayen@gmx.de>  Sat, 20 Jul 2013 09:08:29 +0200

nuitka (0.4.4.1+ds-1) unstable; urgency=low

  * New upstream hotfix release.
  * Corrects upstream Issue#95.
  * Corrects upstream Issue#96.

 -- Kay Hayen <kayhayen@gmx.de>  Sat, 13 Jul 2013 11:56:21 +0200

nuitka (0.4.4+ds-1) unstable; urgency=low

  * New upstream release.
  * Upstream now supports Python3.3 and threads.
  * Bump to Standards Version 3.9.4, no changes needed.
  * Fix support for modules and Python3 was broken (Closes: #711459)
  * Fix encoding error changes  Python 2.7.5 (Closes: #713531)

 -- Kay Hayen <kayhayen@gmx.de>  Tue, 25 Jun 2013 10:46:40 +0200

nuitka (0.4.3+ds-1) unstable; urgency=low

  * New upstream release.

 -- Kay Hayen <kayhayen@gmx.de>  Sat, 18 May 2013 10:16:25 +0200

nuitka (0.4.2+ds-1) unstable; urgency=low

  * New upstream release.

 -- Kay Hayen <kayhayen@gmx.de>  Fri, 29 Mar 2013 11:05:08 +0100

nuitka (0.4.1+ds-1) unstable; urgency=low

  * New upstream release.

 -- Kay Hayen <kayhayen@gmx.de>  Tue, 05 Mar 2013 08:15:41 +0100

nuitka (0.4.0+ds-1) UNRELEASED; urgency=low

  * New upstream release.
  * Changes so the Debian package can be backported to Squeeze as well.

 -- Kay Hayen <kayhayen@gmx.de>  Sat, 09 Feb 2013 10:08:15 +0100

nuitka (0.3.25+ds-1) unstable; urgency=low

  * New upstream release.
  * Register the User Manual with "doc-base".

 -- Kay Hayen <kayhayen@gmx.de>  Sun, 11 Nov 2012 13:57:32 +0100

nuitka (0.3.24.1+ds-1) unstable; urgency=low

  * New upstream hotfix release.
  * Corrects upstream Issue#46.

 -- Kay Hayen <kayhayen@gmx.de>  Sat, 08 Sep 2012 22:30:11 +0000

nuitka (0.3.24+ds-1) unstable; urgency=low

  * New upstream release.
  * Detect the absence of "g++" and gracefully fallback to the
    compiler depended on. (Closes: #682146)
  * Changed usage of "temp" files in developer scripts to be
    secure. (Closes: #682145)
  * Added support for "DEB_BUILD_OPTIONS=nocheck" to skip the
    test runs. (Closes: #683090)

 -- Kay Hayen <kayhayen@gmx.de>  Sat, 18 Aug 2012 21:19:17 +0200

nuitka (0.3.23.1+ds-1) unstable; urgency=low

  * New upstream hotfix release.
  * Corrects upstream Issue#40, Issue#41, and Issue#42.

 -- Kay Hayen <kayhayen@gmx.de>  Mon, 16 Jul 2012 07:25:41 +0200

nuitka (0.3.23+ds-1) unstable; urgency=low

  * New upstream release.
  * License for Nuitka is now Apache License 2.0, no more GPLv3.
  * Corrects upstream Issue#37 and Issue#38.

 -- Kay Hayen <kayhayen@gmx.de>  Sun, 01 Jul 2012 00:00:57 +0200

nuitka (0.3.22.1+ds-1) unstable; urgency=low

  * New upstream hotfix release.
  * Corrected copyright file syntax error found by new lintian
    version.
  * Corrects upstream Issue#19.

 -- Kay Hayen <kayhayen@gmx.de>  Sat, 16 Jun 2012 08:58:30 +0200

nuitka (0.3.22+ds-1) unstable; urgency=low

  * New upstream release.

 -- Kay Hayen <kayhayen@gmx.de>  Sun, 13 May 2012 12:51:16 +0200

nuitka (0.3.21+ds-1) unstable; urgency=low

  * New upstream release.

 -- Kay Hayen <kayhayen@gmx.de>  Thu, 12 Apr 2012 20:24:01 +0200

nuitka (0.3.20.2+ds-1) unstable; urgency=low

  * New upstream hotfix release.
  * Corrects upstream Issue#35.
  * Bump to Standards Version 3.9.3, no changes needed.
  * In the alternative build dependencies, designed to make the
    Python3 build dependency optional, put option that is going
    to work on "unstable" first. (Closes: #665021)

 -- Kay Hayen <kayhayen@gmx.de>  Tue, 03 Apr 2012 22:31:36 +0200

nuitka (0.3.20.1+ds-1) unstable; urgency=low

  * New upstream hotfix release.
  * Corrects upstream Issue#34.

 -- Kay Hayen <kayhayen@gmx.de>  Sat, 03 Mar 2012 10:18:30 +0100

nuitka (0.3.20+ds-1) unstable; urgency=low

  * New upstream release.
  * Added upstream "Changelog.rst" as "changelog"

 -- Kay Hayen <kayhayen@gmx.de>  Mon, 27 Feb 2012 09:32:10 +0100

nuitka (0.3.19.2+ds-1) unstable; urgency=low

  * New upstream hotfix release.
  * Corrects upstream Issue#32.

 -- Kay Hayen <kayhayen@gmx.de>  Sun, 12 Feb 2012 20:33:30 +0100

nuitka (0.3.19.1+ds-1) unstable; urgency=low

  * New upstream hotfix release.
  * Corrects upstream Issue#30 and Issue#31.

 -- Kay Hayen <kayhayen@gmx.de>  Sat, 28 Jan 2012 07:27:38 +0100

nuitka (0.3.19+ds-1) unstable; urgency=low

  * New upstream release.
  * Improvements to option groups layout in manpages, and broken
    whitespace for "--recurse-to" option. (Closes: #655910)
  * Documented new option "--recurse-directory" in man page with
    example.
  * Made the "debian/watch" file ignore upstream pre-releases,
    these shall not be considered for this package.
  * Aligned depended version with build depended versions.
  * Depend on "python-dev" as well, needed to compile against
    "libpython".
  * Build depend on "python-dev-all" and "python-dbg-all" to
    execute tests with both all supported Python versions.
  * Build depend on "python3.2-dev-all" and "python3-dbg-all"
    to execute tests with Python3 as well. It is currently not
    supported by upstream, this is only preparatory.
  * Added suggestion of "ccache", can speed up the compilation
    process.

 -- Kay Hayen <kayhayen@gmx.de>  Tue, 17 Jan 2012 10:29:45 +0100

nuitka (0.3.18+ds-1) unstable; urgency=low

  * New upstream release.
  * Lowered dependencies so that a backport to Ubuntu Natty and
    higher is now feasible. A "scons >=2.0.0" is good enough,
    and so is "g++-4.5" as well.
  * Don't require the PDF generation to be successful on older
    Ubuntu versions as it crashes due to old "rst2pdf" bugs.

 -- Kay Hayen <kayhayen@gmx.de>  Thu, 12 Jan 2012 19:55:43 +0100

nuitka (0.3.18~pre2+ds-1) unstable; urgency=low

  * New upstream pre-release.
  * First upload to unstable, many thanks to my reviewer and
    sponsor Yaroslav Halchenko <debian@onerussian.com>
  * New maintainer (Closes: #648489)
  * Added Developer Manual to the generated PDF documentation.
  * Added python-dbg to Build-Depends to also execcute reference
    count tests.
  * Changed copyright file to reference Apache license via its
    standard Debian location as well.

 -- Kay Hayen <kayhayen@gmx.de>  Tue, 10 Jan 2012 22:21:56 +0100

nuitka (0.3.17+ds-1) UNRELEASED; urgency=low

  * New upstream release.
  * Updated man page to use new "--recurse-*" options in examples
    over removed "--deep*" options.
  * Completed copyright file according to "licensecheck" findings
    and updated files accordingly. Put the included tests owned
    by upstream into public domain.
  * Use a "+ds" file as orig source with inline copy of Scons
    already removed instead of doing it as a patch.
  * Also removed the benchmark tests from "+ds" file, not useful
    to be provided with Nuitka.
  * Added syntax tests, these were omitted by mistake previously.
  * Run the test suite at package build time, it checks the basic
    tests, syntax error tests, program tests, and the compile
    itself test.
  * Added run time dependencies also as build time dependencies
    to be able to execute the tests.
  * Corrected handling of upstream pre-release names in the watch
    file.
  * Changed contributor notice to only require "Apache License 2.0"
    for the new parts.
  * Put Debian packaging and owned tests under "Apache License 2.0"
    as well.

 -- Kay Hayen <kayhayen@gmx.de>  Mon, 09 Jan 2012 09:02:19 +0100

nuitka (0.3.16-1) UNRELEASED; urgency=low

  * New upstream release.
  * Updated debian/copyright URI to match the latest one.
  * Updated debian/copyright to DEP5 changes.
  * Added Nuitka homepage to debian/control.
  * Added watch file, so uscan works.
  * Added git pointers to git repository and gitweb to the
    package control file.
  * Corrected examples section in man page to correctly escape "-".
  * Added meaningful "what is" to manpages.
  * Bump to Standards Version 3.9.2, no changes needed.
  * Added extended description to address lintian warning.

 -- Kay Hayen <kayhayen@gmx.de>  Sun, 18 Dec 2011 13:01:10 +0100

nuitka (0.3.15-1) UNRELEASED; urgency=low

  * New upstream release.
  * Renamed "/usr/bin/Python" to "/usr/bin/nuitka-python".
  * Added man pages for "nuitka" and "nuitka-python", the first
    with an examples section that shows the most important uses
    of the "nuitka" binary.
  * Removed foreign code for Windows generators, removed from
    debian/copyright.
  * Lowered dependency for Scons to what Ubuntu Oneiric has and
    what we have as an inline copy, (scons >=2.0.1) should be
    sufficient.
  * Recommend python-lxml, as it's used by Nuitka to dump XML
    representation.
  * Recommend python-qt4, as it may be used to display the node
    tree in a window.
  * Removed inline copy of Scons from the binary package.
  * Added patch to remove the setting nuitka package in sys.path,
    not needed in Debian.

 -- Kay Hayen <kayhayen@gmx.de>  Thu, 01 Dec 2011 22:43:33 +0100

nuitka (0.3.15pre2-1) UNRELEASED; urgency=low

  * Initial Debian package.

 -- Kay Hayen <kayhayen@gmx.de>  Fri, 11 Nov 2011 20:58:55 +0100<|MERGE_RESOLUTION|>--- conflicted
+++ resolved
@@ -1,16 +1,14 @@
-<<<<<<< HEAD
 nuitka (0.6.1~rc6+ds-1) UNRELEASED; urgency=medium
 
   * New upstream pre-release.
 
  -- Kay Hayen <kay.hayen@gmail.com>  Sun, 14 Oct 2018 08:33:12 +0200
-=======
+
 nuitka (0.6.0.5+ds-1) unstable; urgency=medium
 
   * New upstream hotfix release.
 
  -- Kay Hayen <kay.hayen@gmail.com>  Thu, 18 Oct 2018 23:11:34 +0200
->>>>>>> e37d483b
 
 nuitka (0.6.0.4+ds-1) unstable; urgency=medium
 
