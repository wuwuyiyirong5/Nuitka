<<<<<<< HEAD
nuitka (0.5.15~pre3+ds-1) UNRELEASED; urgency=medium

  * New upstream pre-release.

 -- Kay Hayen <kay.hayen@gmail.com>  Fri, 11 Sep 2015 10:26:26 +0200
=======
nuitka (0.5.14.3+ds-1) unstable; urgency=medium

  * New upstream hotfix release.

 -- Kay Hayen <kay.hayen@gmail.com>  Sun, 13 Sep 2015 12:26:59 +0200
>>>>>>> 3f49e2ff

nuitka (0.5.14.2+ds-1) unstable; urgency=medium

  * New upstream hotfix release.

 -- Kay Hayen <kay.hayen@gmail.com>  Mon, 07 Sep 2015 00:30:11 +0200

nuitka (0.5.14.1+ds-1) UNRELEASED; urgency=medium

  * New upstream hotfix release.

 -- Kay Hayen <kay.hayen@gmail.com>  Sun, 06 Sep 2015 22:37:22 +0200

nuitka (0.5.14+ds-1) unstable; urgency=medium

  * New upstream release.

 -- Kay Hayen <kay.hayen@gmail.com>  Thu, 27 Aug 2015 06:24:11 +0200

nuitka (0.5.13.8+ds-1) UNRELEASED; urgency=medium

  * New upstream hotfix release.

 -- Kay Hayen <kay.hayen@gmail.com>  Thu, 20 Aug 2015 11:55:53 +0200

nuitka (0.5.13.7+ds-1) UNRELEASED; urgency=medium

  * New upstream hotfix release.

 -- Kay Hayen <kay.hayen@gmail.com>  Tue, 18 Aug 2015 21:55:08 +0200

nuitka (0.5.13.6+ds-1) UNRELEASED; urgency=medium

  * New upstream hotfix release.

 -- Kay Hayen <kay.hayen@gmail.com>  Sun, 16 Aug 2015 14:38:46 +0200

nuitka (0.5.13.5+ds-1) UNRELEASED; urgency=medium

  * New upstream hotfix release.

 -- Kay Hayen <kay.hayen@gmail.com>  Sun, 16 Aug 2015 13:42:02 +0200

nuitka (0.5.13.4+ds-1) UNRELEASED; urgency=medium

  * New upstream hotfix release.

 -- Kay Hayen <kay.hayen@gmail.com>  Fri, 31 Jul 2015 17:24:40 +0200

nuitka (0.5.13.3+ds-1) UNRELEASED; urgency=medium

  * New upstream hotfix release.

 -- Kay Hayen <kay.hayen@gmail.com>  Wed, 29 Jul 2015 10:54:05 +0200

nuitka (0.5.13.2+ds-1) UNRELEASED; urgency=medium

  * New upstream hotfix release.

 -- Kay Hayen <kay.hayen@gmail.com>  Tue, 16 Jun 2015 10:29:12 +0200

nuitka (0.5.13.1+ds-1) UNRELEASED; urgency=medium

  * New upstream hotfix release.

 -- Kay Hayen <kay.hayen@gmail.com>  Mon, 04 May 2015 09:27:19 +0200

nuitka (0.5.13+ds-1) unstable; urgency=medium

  * New upstream release.

 -- Kay Hayen <kay.hayen@gmail.com>  Fri, 01 May 2015 10:44:27 +0200

nuitka (0.5.12.2+ds-1) UNRELEASED; urgency=medium

  * New upstream hotfix release.

 -- Kay Hayen <kay.hayen@gmail.com>  Sun, 26 Apr 2015 08:51:37 +0200

nuitka (0.5.12.1+ds-1) UNRELEASED; urgency=medium

  * New upstream hotfix release.

 -- Kay Hayen <kay.hayen@gmail.com>  Sat, 18 Apr 2015 09:35:06 +0200

nuitka (0.5.12+ds-1) experimental; urgency=medium

  * New upstream release.

 -- Kay Hayen <kay.hayen@gmail.com>  Mon, 06 Apr 2015 17:20:44 +0200

nuitka (0.5.11.2+ds-1) experimental; urgency=medium

  * New upstream hotfix release.

 -- Kay Hayen <kay.hayen@gmail.com>  Thu, 26 Mar 2015 20:09:06 +0100

nuitka (0.5.11.1+ds-1) experimental; urgency=medium

  * New upstream hotfix release.

 -- Kay Hayen <kay.hayen@gmail.com>  Mon, 23 Mar 2015 10:34:17 +0100

nuitka (0.5.11+ds-1) experimental; urgency=medium

  * New upstream release.

 -- Kay Hayen <kay.hayen@gmail.com>  Wed, 18 Mar 2015 08:38:39 +0100

nuitka (0.5.10.2+ds-1) experimental; urgency=medium

  * New upstream hotfix release.

 -- Kay Hayen <kay.hayen@gmail.com>  Tue, 10 Mar 2015 07:46:24 +0100

nuitka (0.5.10.1+ds-1) experimental; urgency=medium

  * New upstream hotfix release.

 -- Kay Hayen <kay.hayen@gmail.com>  Sun, 08 Mar 2015 11:56:55 +0100

nuitka (0.5.10+ds-1) experimental; urgency=medium

  * New upstream release.

 -- Kay Hayen <kay.hayen@gmail.com>  Thu, 05 Mar 2015 07:43:43 +0100

nuitka (0.5.9+ds-1) experimental; urgency=medium

  * New upstream release.

 -- Kay Hayen <kay.hayen@gmail.com>  Thu, 29 Jan 2015 08:18:06 +0100

nuitka (0.5.8+ds-1) experimental; urgency=medium

  * New upstream release.

 -- Kay Hayen <kay.hayen@gmail.com>  Thu, 15 Jan 2015 04:11:03 +0100

nuitka (0.5.7.1+ds-1) experimental; urgency=medium

  * New upstream hotfix release.

 -- Kay Hayen <kay.hayen@gmail.com>  Fri, 09 Jan 2015 13:52:15 +0100

nuitka (0.5.7+ds-1) UNRELEASED; urgency=medium

  * New upstream release.

 -- Kay Hayen <kay.hayen@gmail.com>  Thu, 01 Jan 2015 10:52:03 +0100

nuitka (0.5.6.1+ds-1) UNRELEASED; urgency=medium

  * New upstream hotfix release.

 -- Kay Hayen <kay.hayen@gmail.com>  Sun, 21 Dec 2014 08:32:58 +0100

nuitka (0.5.6+ds-1) UNRELEASED; urgency=medium

  * New upstream release.
  * Added support for hardening-wrapper to be installed.

 -- Kay Hayen <kay.hayen@gmail.com>  Fri, 19 Dec 2014 08:39:17 +0100

nuitka (0.5.5.3+ds-1) unstable; urgency=medium

  * New upstream hotfix release.
  * Added support for armhf architecture.

 -- Kay Hayen <kay.hayen@gmail.com>  Fri, 24 Oct 2014 17:33:59 +0200

nuitka (0.5.5.2+ds-1) unstable; urgency=medium

  * New upstream hotfix release.
  * Bump to Standards Version 3.9.6, no changes needed.

 -- Kay Hayen <kay.hayen@gmail.com>  Fri, 17 Oct 2014 07:56:05 +0200

nuitka (0.5.5+ds-1) unstable; urgency=medium

  * New upstream release.

 -- Kay Hayen <kay.hayen@gmail.com>  Sun, 05 Oct 2014 19:28:20 +0200

nuitka (0.5.4.3+ds-1) unstable; urgency=medium

  * New upstream hotfix release.

 -- Kay Hayen <kay.hayen@gmail.com>  Thu, 21 Aug 2014 09:41:37 +0200

nuitka (0.5.3.5+ds-1) unstable; urgency=medium

  * New upstream hotfix release.

 -- Kay Hayen <kay.hayen@gmail.com>  Fri, 18 Jul 2014 07:28:17 +0200

nuitka (0.5.3.3+ds-1) unstable; urgency=medium

  * New upstream release.
  * Original version didn't build for all versions due to error message
    changes, this release adapts to.

 -- Kay Hayen <kay.hayen@gmail.com>  Sat, 12 Jul 2014 20:50:01 +0200

nuitka (0.5.2+ds-1) unstable; urgency=medium

  * New upstream release.
  * Permit building using cowbuilder, eatmydata (Closes: #749518)
  * Do not require gcc in build-depends
    (Closes: #747984) (Closes: #748005) (Closes: #751325)

 -- Kay Hayen <kay.hayen@gmail.com>  Mon, 23 Jun 2014 08:17:57 +0200

nuitka (0.5.1.1+ds-1) unstable; urgency=medium

  * New upstream hotfix release.

 -- Kay Hayen <kay.hayen@gmail.com>  Thu, 06 Mar 2014 10:44:28 +0100

nuitka (0.5.1+ds-1) unstable; urgency=medium

  * New upstream release.

 -- Kay Hayen <kay.hayen@gmail.com>  Thu, 06 Mar 2014 09:33:51 +0100

nuitka (0.5.0.1+ds-1) unstable; urgency=medium

  * New upstream hotfix release.

 -- Kay Hayen <kay.hayen@gmail.com>  Mon, 13 Jan 2014 23:37:37 +0100

nuitka (0.5.0+ds-1) unstable; urgency=medium

  * New upstream release.
  * Added missing build dependency to process PNG images.

 -- Kay Hayen <kay.hayen@gmail.com>  Fri, 03 Jan 2014 19:18:18 +0100

nuitka (0.4.7.1+ds-1) unstable; urgency=low

  * New upstream hotfix release.

 -- Kay Hayen <kay.hayen@gmail.com>  Tue, 03 Dec 2013 08:44:31 +0100

nuitka (0.4.7+ds-1) UNRELEASED; urgency=low

  * New upstream release.
  * Handle unknown encoding error message change of CPython 2.7.6
    that was backported to CPython 2.7.5+ as well.
    (Closes: #730956)

 -- Kay Hayen <kay.hayen@gmail.com>  Mon, 02 Dec 2013 09:15:12 +0100

nuitka (0.4.6.2+ds-1) unstable; urgency=low

  * New upstream hotfix release.

 -- Kay Hayen <kayhayen@gmx.de>  Fri, 01 Nov 2013 19:07:42 +0100

nuitka (0.4.6+ds-1) unstable; urgency=low

  * New upstream release.

 -- Kay Hayen <kayhayen@gmx.de>  Sun, 27 Oct 2013 21:29:26 +0100

nuitka (0.4.5.1+ds-1) unstable; urgency=low

  * New upstream hotfix release.
  * Corrects upstream Issue#106.

 -- Kay Hayen <kayhayen@gmx.de>  Wed, 25 Sep 2013 14:29:55 +0200

nuitka (0.4.5+ds-1) unstable; urgency=low

  * New upstream release.

 -- Kay Hayen <kayhayen@gmx.de>  Sun, 18 Aug 2013 09:06:29 +0200

nuitka (0.4.4.2+ds-1) unstable; urgency=low

  * New upstream hotfix release.
  * Corrects upstream Issue#98.
  * Corrects upstream Issue#100.
  * Corrects upstream Issue#101.
  * Corrects upstream Issue#102.

 -- Kay Hayen <kayhayen@gmx.de>  Sat, 20 Jul 2013 09:08:29 +0200

nuitka (0.4.4.1+ds-1) unstable; urgency=low

  * New upstream hotfix release.
  * Corrects upstream Issue#95.
  * Corrects upstream Issue#96.

 -- Kay Hayen <kayhayen@gmx.de>  Sat, 13 Jul 2013 11:56:21 +0200

nuitka (0.4.4+ds-1) unstable; urgency=low

  * New upstream release.
  * Upstream now supports Python3.3 and threads.
  * Bump to Standards Version 3.9.4, no changes needed.
  * Fix support for modules and Python3 was broken (Closes: #711459)
  * Fix encoding error changes  Python 2.7.5 (Closes: #713531)

 -- Kay Hayen <kayhayen@gmx.de>  Tue, 25 Jun 2013 10:46:40 +0200

nuitka (0.4.3+ds-1) unstable; urgency=low

  * New upstream release.

 -- Kay Hayen <kayhayen@gmx.de>  Sat, 18 May 2013 10:16:25 +0200

nuitka (0.4.2+ds-1) unstable; urgency=low

  * New upstream release.

 -- Kay Hayen <kayhayen@gmx.de>  Fri, 29 Mar 2013 11:05:08 +0100

nuitka (0.4.1+ds-1) unstable; urgency=low

  * New upstream release.

 -- Kay Hayen <kayhayen@gmx.de>  Tue, 05 Mar 2013 08:15:41 +0100

nuitka (0.4.0+ds-1) UNRELEASED; urgency=low

  * New upstream release.
  * Changes so the Debian package can be backported to Squeeze as well.

 -- Kay Hayen <kayhayen@gmx.de>  Sat, 09 Feb 2013 10:08:15 +0100

nuitka (0.3.25+ds-1) unstable; urgency=low

  * New upstream release.
  * Register the User Manual with "doc-base".

 -- Kay Hayen <kayhayen@gmx.de>  Sun, 11 Nov 2012 13:57:32 +0100

nuitka (0.3.24.1+ds-1) unstable; urgency=low

  * New upstream hotfix release.
  * Corrects upstream Issue#46.

 -- Kay Hayen <kayhayen@gmx.de>  Sat, 08 Sep 2012 22:30:11 +0000

nuitka (0.3.24+ds-1) unstable; urgency=low

  * New upstream release.
  * Detect the absence of "g++" and gracefully fallback to the
    compiler depended on. (Closes: #682146)
  * Changed usage of "temp" files in developer scripts to be
    secure. (Closes: #682145)
  * Added support for "DEB_BUILD_OPTIONS=nocheck" to skip the
    test runs. (Closes: #683090)

 -- Kay Hayen <kayhayen@gmx.de>  Sat, 18 Aug 2012 21:19:17 +0200

nuitka (0.3.23.1+ds-1) unstable; urgency=low

  * New upstream hotfix release.
  * Corrects upstream Issue#40, Issue#41, and Issue#42.

 -- Kay Hayen <kayhayen@gmx.de>  Mon, 16 Jul 2012 07:25:41 +0200

nuitka (0.3.23+ds-1) unstable; urgency=low

  * New upstream release.
  * License for Nuitka is now Apache License 2.0, no more GPLv3.
  * Corrects upstream Issue#37 and Issue#38.

 -- Kay Hayen <kayhayen@gmx.de>  Sun, 01 Jul 2012 00:00:57 +0200

nuitka (0.3.22.1+ds-1) unstable; urgency=low

  * New upstream hotfix release.
  * Corrected copyright file syntax error found by new lintian
    version.
  * Corrects upstream Issue#19.

 -- Kay Hayen <kayhayen@gmx.de>  Sat, 16 Jun 2012 08:58:30 +0200

nuitka (0.3.22+ds-1) unstable; urgency=low

  * New upstream release.

 -- Kay Hayen <kayhayen@gmx.de>  Sun, 13 May 2012 12:51:16 +0200

nuitka (0.3.21+ds-1) unstable; urgency=low

  * New upstream release.

 -- Kay Hayen <kayhayen@gmx.de>  Thu, 12 Apr 2012 20:24:01 +0200

nuitka (0.3.20.2+ds-1) unstable; urgency=low

  * New upstream hotfix release.
  * Corrects upstream Issue#35.
  * Bump to Standards Version 3.9.3, no changes needed.
  * In the alternative build dependencies, designed to make the
    Python3 build dependency optional, put option that is going
    to work on "unstable" first. (Closes: #665021)

 -- Kay Hayen <kayhayen@gmx.de>  Tue, 03 Apr 2012 22:31:36 +0200

nuitka (0.3.20.1+ds-1) unstable; urgency=low

  * New upstream hotfix release.
  * Corrects upstream Issue#34.

 -- Kay Hayen <kayhayen@gmx.de>  Sat, 03 Mar 2012 10:18:30 +0100

nuitka (0.3.20+ds-1) unstable; urgency=low

  * New upstream release.
  * Added upstream "Changelog.rst" as "changelog"

 -- Kay Hayen <kayhayen@gmx.de>  Mon, 27 Feb 2012 09:32:10 +0100

nuitka (0.3.19.2+ds-1) unstable; urgency=low

  * New upstream hotfix release.
  * Corrects upstream Issue#32.

 -- Kay Hayen <kayhayen@gmx.de>  Sun, 12 Feb 2012 20:33:30 +0100

nuitka (0.3.19.1+ds-1) unstable; urgency=low

  * New upstream hotfix release.
  * Corrects upstream Issue#30 and Issue#31.

 -- Kay Hayen <kayhayen@gmx.de>  Sat, 28 Jan 2012 07:27:38 +0100

nuitka (0.3.19+ds-1) unstable; urgency=low

  * New upstream release.
  * Improvements to option groups layout in manpages, and broken
    whitespace for "--recurse-to" option. (Closes: #655910)
  * Documented new option "--recurse-directory" in man page with
    example.
  * Made the "debian/watch" file ignore upstream pre-releases,
    these shall not be considered for this package.
  * Aligned depended version with build depended versions.
  * Depend on "python-dev" as well, needed to compile against
    "libpython".
  * Build depend on "python-dev-all" and "python-dbg-all" to
    execute tests with both all supported Python versions.
  * Build depend on "python3.2-dev-all" and "python3-dbg-all"
    to execute tests with Python3 as well. It is currently not
    supported by upstream, this is only preparatory.
  * Added suggestion of "ccache", can speed up the compilation
    process.

 -- Kay Hayen <kayhayen@gmx.de>  Tue, 17 Jan 2012 10:29:45 +0100

nuitka (0.3.18+ds-1) unstable; urgency=low

  * New upstream release.
  * Lowered dependencies so that a backport to Ubuntu Natty and
    higher is now feasible. A "scons >=2.0.0" is good enough,
    and so is "g++-4.5" as well.
  * Don't require the PDF generation to be successful on older
    Ubuntu versions as it crashes due to old "rst2pdf" bugs.

 -- Kay Hayen <kayhayen@gmx.de>  Thu, 12 Jan 2012 19:55:43 +0100

nuitka (0.3.18~pre2+ds-1) unstable; urgency=low

  * New upstream pre-release.
  * First upload to unstable, many thanks to my reviewer and
    sponsor Yaroslav Halchenko <debian@onerussian.com>
  * New maintainer (Closes: #648489)
  * Added Developer Manual to the generated PDF documentation.
  * Added python-dbg to Build-Depends to also execcute reference
    count tests.
  * Changed copyright file to reference Apache license via its
    standard Debian location as well.

 -- Kay Hayen <kayhayen@gmx.de>  Tue, 10 Jan 2012 22:21:56 +0100

nuitka (0.3.17+ds-1) UNRELEASED; urgency=low

  * New upstream release.
  * Updated man page to use new "--recurse-*" options in examples
    over removed "--deep*" options.
  * Completed copyright file according to "licensecheck" findings
    and updated files accordingly. Put the included tests owned
    by upstream into public domain.
  * Use a "+ds" file as orig source with inline copy of Scons
    already removed instead of doing it as a patch.
  * Also removed the benchmark tests from "+ds" file, not useful
    to be provided with Nuitka.
  * Added syntax tests, these were omitted by mistake previously.
  * Run the test suite at package build time, it checks the basic
    tests, syntax error tests, program tests, and the compile
    itself test.
  * Added run time dependencies also as build time dependencies
    to be able to execute the tests.
  * Corrected handling of upstream pre-release names in the watch
    file.
  * Changed contributor notice to only require "Apache License 2.0"
    for the new parts.
  * Put Debian packaging and owned tests under "Apache License 2.0"
    as well.

 -- Kay Hayen <kayhayen@gmx.de>  Mon, 09 Jan 2012 09:02:19 +0100

nuitka (0.3.16-1) UNRELEASED; urgency=low

  * New upstream release.
  * Updated debian/copyright URI to match the latest one.
  * Updated debian/copyright to DEP5 changes.
  * Added Nuitka homepage to debian/control.
  * Added watch file, so uscan works.
  * Added git pointers to git repository and gitweb to the
    package control file.
  * Corrected examples section in man page to correctly escape "-".
  * Added meaningful "what is" to manpages.
  * Bump to Standards Version 3.9.2, no changes needed.
  * Added extended description to address lintian warning.

 -- Kay Hayen <kayhayen@gmx.de>  Sun, 18 Dec 2011 13:01:10 +0100

nuitka (0.3.15-1) UNRELEASED; urgency=low

  * New upstream release.
  * Renamed "/usr/bin/Python" to "/usr/bin/nuitka-python".
  * Added man pages for "nuitka" and "nuitka-python", the first
    with an examples section that shows the most important uses
    of the "nuitka" binary.
  * Removed foreign code for Windows generators, removed from
    debian/copyright.
  * Lowered dependency for Scons to what Ubuntu Oneiric has and
    what we have as an inline copy, (scons >=2.0.1) should be
    sufficient.
  * Recommend python-lxml, as it's used by Nuitka to dump XML
    representation.
  * Recommend python-qt4, as it may be used to display the node
    tree in a window.
  * Removed inline copy of Scons from the binary package.
  * Added patch to remove the setting nuitka package in sys.path,
    not needed in Debian.

 -- Kay Hayen <kayhayen@gmx.de>  Thu, 01 Dec 2011 22:43:33 +0100

nuitka (0.3.15pre2-1) UNRELEASED; urgency=low

  * Initial Debian package.

 -- Kay Hayen <kayhayen@gmx.de>  Fri, 11 Nov 2011 20:58:55 +0100<|MERGE_RESOLUTION|>--- conflicted
+++ resolved
@@ -1,16 +1,14 @@
-<<<<<<< HEAD
 nuitka (0.5.15~pre3+ds-1) UNRELEASED; urgency=medium
 
   * New upstream pre-release.
 
  -- Kay Hayen <kay.hayen@gmail.com>  Fri, 11 Sep 2015 10:26:26 +0200
-=======
+
 nuitka (0.5.14.3+ds-1) unstable; urgency=medium
 
   * New upstream hotfix release.
 
  -- Kay Hayen <kay.hayen@gmail.com>  Sun, 13 Sep 2015 12:26:59 +0200
->>>>>>> 3f49e2ff
 
 nuitka (0.5.14.2+ds-1) unstable; urgency=medium
 
