<<<<<<< HEAD
nuitka (0.3.20~pre1+ds-1) UNRELEASED; urgency=low

  * New upstream pre-release.
  * Not for upload to Debian.

 -- Kay Hayen <kayhayen@gmx.de>  Thu, 26 Jan 2012 09:39:23 +0100
=======
nuitka (0.3.19.1+ds-1) unstable; urgency=low

  * New upstream hotfix release.
  * Corrects upstream Issue#30 and Issue#31.

 -- Kay Hayen <kayhayen@gmx.de>  Sat, 28 Jan 2012 07:27:38 +0100
>>>>>>> 4e0ae71c

nuitka (0.3.19+ds-1) unstable; urgency=low

  * New upstream release.
  * Improvements to option groups layout in manpages, and broken
    whitespace for "--recurse-to" option. (Closes: #655910)
  * Documented new option "--recurse-directory" in man page with
    example.
  * Made the "debian/watch" file ignore upstream pre-releases,
    these shall not be considered for this package.
  * Aligned depended version with build depended versions.
  * Depend on "python-dev" as well, needed to compile against
    "libpython".
  * Build depend on "python-dev-all" and "python-dbg-all" to
    execute tests with both all supported Python versions.
  * Build depend on "python3.2-dev-all" and "python3-dbg-all"
    to execute tests with Python3 as well. It is currently not
    supported by upstream, this is only preparatory.
  * Added suggestion of "ccache", can speed up the compilation
    process.

 -- Kay Hayen <kayhayen@gmx.de>  Tue, 17 Jan 2012 10:29:45 +0100

nuitka (0.3.18+ds-1) unstable; urgency=low

  * New upstream release.
  * Lowered dependencies so that a backport to Ubuntu Natty and
    higher is now feasible. A "scons >=2.0.0" is good enough,
    and so is "g++-4.5" as well.
  * Don't require the PDF generation to be successful on older
    Ubuntu versions as it crashes due to old "rst2pdf" bugs.

 -- Kay Hayen <kayhayen@gmx.de>  Thu, 12 Jan 2012 19:55:43 +0100

nuitka (0.3.18~pre2+ds-1) unstable; urgency=low

  * New upstream pre-release.
  * First upload to unstable, many thanks to my reviewer and
    sponsor Yaroslav Halchenko <debian@onerussian.com>
  * New maintainer (Closes: #648489)
  * Added Developer Manual to the generated PDF documentation.
  * Added python-dbg to Build-Depends to also execcute reference
    count tests.
  * Changed copyright file to reference Apache license via its
    standard Debian location as well.

 -- Kay Hayen <kayhayen@gmx.de>  Tue, 10 Jan 2012 22:21:56 +0100

nuitka (0.3.17+ds-1) UNRELEASED; urgency=low

  * New upstream release.
  * Updated man page to use new "--recurse-*" options in examples
    over removed "--deep*" options.
  * Completed copyright file according to "licensecheck" findings
    and updated files accordingly. Put the included tests owned
    by upstream into public domain.
  * Use a "+ds" file as orig source with inline copy of Scons
    already removed instead of doing it as a patch.
  * Also removed the benchmark tests from "+ds" file, not useful
    to be provided with Nuitka.
  * Added syntax tests, these were omitted by mistake previously.
  * Run the test suite at package build time, it checks the basic
    tests, syntax error tests, program tests, and the compile
    itself test.
  * Added run time dependencies also as build time dependencies
    to be able to execute the tests.
  * Corrected handling of upstream pre-release names in the watch
    file.
  * Changed contributor notice to only require "Apache License 2.0"
    for the new parts.
  * Put Debian packaging and owned tests under "Apache License 2.0"
    as well.

 -- Kay Hayen <kayhayen@gmx.de>  Mon, 09 Jan 2012 09:02:19 +0100

nuitka (0.3.16-1) UNRELEASED; urgency=low

  * New upstream release.
  * Updated debian/copyright URI to match the latest one.
  * Updated debian/copyright to DEP5 changes.
  * Added Nuitka homepage to debian/control.
  * Added watch file, so uscan works.
  * Added git pointers to git repository and gitweb to the
    package control file.
  * Corrected examples section in man page to correctly escape "-".
  * Added meaningful "what is" to manpages.
  * Bump to Standards Version 3.9.2, no changes needed.
  * Added extended description to address lintian warning.

 -- Kay Hayen <kayhayen@gmx.de>  Sun, 18 Dec 2011 13:01:10 +0100

nuitka (0.3.15-1) UNRELEASED; urgency=low

  * New upstream release.
  * Renamed "/usr/bin/Python" to "/usr/bin/nuitka-python".
  * Added man pages for "nuitka" and "nuitka-python", the first
    with an examples section that shows the most important uses
    of the "nuitka" binary.
  * Removed foreign code for Windows generators, removed from
    debian/copyright.
  * Lowered dependency for Scons to what Ubuntu Oneiric has and
    what we have as an inline copy, (scons >=2.0.1) should be
    sufficient.
  * Recommend python-lxml, as it's used by Nuitka to dump XML
    representation.
  * Recommend python-qt4, as it may be used to display the node
    tree in a window.
  * Removed inline copy of Scons from the binary package.
  * Added patch to remove the setting nuitka package in sys.path,
    not needed in Debian.

 -- Kay Hayen <kayhayen@gmx.de>  Thu, 01 Dec 2011 22:43:33 +0100

nuitka (0.3.15pre2-1) UNRELEASED; urgency=low

  * Initial Debian package.

 -- Kay Hayen <kayhayen@gmx.de>  Fri, 11 Nov 2011 20:58:55 +0100<|MERGE_RESOLUTION|>--- conflicted
+++ resolved
@@ -1,18 +1,16 @@
-<<<<<<< HEAD
-nuitka (0.3.20~pre1+ds-1) UNRELEASED; urgency=low
+nuitka (0.3.20~pre2+ds-1) UNRELEASED; urgency=low
 
   * New upstream pre-release.
   * Not for upload to Debian.
 
  -- Kay Hayen <kayhayen@gmx.de>  Thu, 26 Jan 2012 09:39:23 +0100
-=======
+
 nuitka (0.3.19.1+ds-1) unstable; urgency=low
 
   * New upstream hotfix release.
   * Corrects upstream Issue#30 and Issue#31.
 
  -- Kay Hayen <kayhayen@gmx.de>  Sat, 28 Jan 2012 07:27:38 +0100
->>>>>>> 4e0ae71c
 
 nuitka (0.3.19+ds-1) unstable; urgency=low
 
