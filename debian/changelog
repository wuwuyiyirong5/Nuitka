--- conflicted
+++ resolved
@@ -1,17 +1,8 @@
-<<<<<<< HEAD
 nuitka (0.4.6~pre3+ds-1) UNRELEASED; urgency=low
 
   * New upstream pre-release.
-  * Corrects upstream Issue#106.
 
  -- Kay Hayen <kayhayen@gmx.de>  Thu, 26 Sep 2013 07:41:00 +0200
-=======
-nuitka (0.4.5.2+ds-1) unstable; urgency=low
-
-  * New upstream hotfix release.
-
- -- Kay Hayen <kayhayen@gmx.de>  Sun, 29 Sep 2013 22:32:33 +0200
->>>>>>> 16afd3b2
 
 nuitka (0.4.5.1+ds-1) unstable; urgency=low
 
