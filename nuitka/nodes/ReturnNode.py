#     Copyright 2013, Kay Hayen, mailto:kay.hayen@gmail.com
#
#     Part of "Nuitka", an optimizing Python compiler that is compatible and
#     integrates with CPython, but also works on its own.
#
#     Licensed under the Apache License, Version 2.0 (the "License");
#     you may not use this file except in compliance with the License.
#     You may obtain a copy of the License at
#
#        http://www.apache.org/licenses/LICENSE-2.0
#
#     Unless required by applicable law or agreed to in writing, software
#     distributed under the License is distributed on an "AS IS" BASIS,
#     WITHOUT WARRANTIES OR CONDITIONS OF ANY KIND, either express or implied.
#     See the License for the specific language governing permissions and
#     limitations under the License.
#
""" Return node

This one exits functions. The only other exit is the default exit of functions with 'None'
value, if no return is done.
"""

from .NodeBases import CPythonExpressionChildrenHavingBase


class CPythonStatementReturn( CPythonExpressionChildrenHavingBase ):
    kind = "STATEMENT_RETURN"

    named_children = ( "expression", )

    def __init__( self, expression, source_ref ):
        CPythonExpressionChildrenHavingBase.__init__(
            self,
            values     = {
                "expression" : expression
            },
            source_ref = source_ref
        )

<<<<<<< HEAD
        self.exception_driven = False
=======
        self.exception_driven = None
>>>>>>> 75b65d65

    getExpression = CPythonExpressionChildrenHavingBase.childGetter( "expression" )

    def isStatementAborting( self ):
        return True

    def mayRaiseException( self, exception_type ):
        return self.getExpression().mayRaiseException( exception_type )

<<<<<<< HEAD
    def markAsExceptionDriven( self ):
        self.exception_driven = True

    def isExceptionDriven( self ):
=======
    def setExceptionDriven( self, value ):
        self.exception_driven = value

    def isExceptionDriven( self ):
        assert self.exception_driven is not None

>>>>>>> 75b65d65
        return self.exception_driven<|MERGE_RESOLUTION|>--- conflicted
+++ resolved
@@ -38,11 +38,7 @@
             source_ref = source_ref
         )
 
-<<<<<<< HEAD
-        self.exception_driven = False
-=======
         self.exception_driven = None
->>>>>>> 75b65d65
 
     getExpression = CPythonExpressionChildrenHavingBase.childGetter( "expression" )
 
@@ -52,17 +48,10 @@
     def mayRaiseException( self, exception_type ):
         return self.getExpression().mayRaiseException( exception_type )
 
-<<<<<<< HEAD
-    def markAsExceptionDriven( self ):
-        self.exception_driven = True
-
-    def isExceptionDriven( self ):
-=======
     def setExceptionDriven( self, value ):
         self.exception_driven = value
 
     def isExceptionDriven( self ):
         assert self.exception_driven is not None
 
->>>>>>> 75b65d65
         return self.exception_driven