#     Copyright 2016, Kay Hayen, mailto:kay.hayen@gmail.com
#
#     Part of "Nuitka", an optimizing Python compiler that is compatible and
#     integrates with CPython, but also works on its own.
#
#     Licensed under the Apache License, Version 2.0 (the "License");
#     you may not use this file except in compliance with the License.
#     You may obtain a copy of the License at
#
#        http://www.apache.org/licenses/LICENSE-2.0
#
#     Unless required by applicable law or agreed to in writing, software
#     distributed under the License is distributed on an "AS IS" BASIS,
#     WITHOUT WARRANTIES OR CONDITIONS OF ANY KIND, either express or implied.
#     See the License for the specific language governing permissions and
#     limitations under the License.
#
""" Options module """

version_string = """\
<<<<<<< HEAD
Nuitka V0.5.24rc1
=======
Nuitka V0.5.23.1
>>>>>>> 02bcb53f
Copyright (C) 2016 Kay Hayen."""

import logging
import sys
from optparse import SUPPRESS_HELP, OptionGroup, OptionParser

from nuitka.PythonVersions import (
    getSupportedPythonVersions,
    getSupportedPythonVersionStr,
    python_version_str
)
from nuitka.utils import Utils

# Indicator if we were called as "nuitka-run" in which case we assume some
# other defaults and work a bit different with parameters.
is_nuitka_run = Utils.basename(sys.argv[0]).lower().startswith("nuitka-run")

def getVersion():
    return version_string.split()[1][1:]

def getYear():
    return int(version_string.split()[4])

if not is_nuitka_run:
    usage = "usage: %prog [--module] [--execute] [options] main_module.py"
else:
    usage = "usage: %prog [options] main_module.py"

parser = OptionParser(
    usage   = usage,
    version = getVersion()
)

# This option is obsolete, and module should be used.
parser.add_option(
    "--exe",
    action  = "store_true",
    dest    = "obsolete_executable",
    default = False,
    help    = SUPPRESS_HELP
)

parser.add_option(
    "--module",
    action  = "store_false",
    dest    = "executable",
    default = True,
    help    = """\
Create an extension module executable instead of a program. Defaults to off."""
)

parser.add_option(
    "--standalone", "--portable",
    action  = "store_true",
    dest    = "is_standalone",
    default = False,
    help    = """\
Enable standalone mode in build. This allows you to transfer the created binary
to other machines without it relying on an existing Python installation. It
implies these options: "--recurse-all --recurse-stdlib". You may also want
to use "--python-flag=no_site" to avoid the "site.py" module. Defaults to
off.""",
)

parser.add_option(
    "--nofreeze-stdlib",
    action  = "store_false",
    dest    = "freeze_stdlib",
    default = True,
    help    = """\
In standalone mode by default all modules of standard library will be frozen
as bytecode. This compiles them all and as a result compilation time will
increase very much.
""",
    )


parser.add_option(
    "--python-version",
    action  = "store",
    dest    = "python_version",
    choices = getSupportedPythonVersions(),
    default = None,
    help    = """\
Major version of Python to be used, one of %s.
Defaults to what you run Nuitka with (currently %s)""" % (
       getSupportedPythonVersionStr(),
       python_version_str
    )
)

parser.add_option(
    "--python-debug", "--python-dbg",
    action  = "store_true",
    dest    = "python_debug",
    default = None,
    help    = """\
Use debug version or not. Default uses what you are using to run Nuitka, most
likely a non-debug version."""
)

parser.add_option(
    "--python-flag",
    action  = "append",
    dest    = "python_flags",
    default = [],
    help    = """\
Python flags to use. Default uses what you are using to run Nuitka, this
enforces a specific mode. These are options that also exist to standard
Python executable. Currently supported: "-S" (alias nosite),
"static_hashes" (not use Randomization), "no_warnings" (do not give
Python runtime warnings). Default empty."""
)


parser.add_option(
    "--warn-implicit-exceptions",
    action  = "store_true",
    dest    = "warn_implicit_exceptions",
    default = False,
    help    = """\
Given warnings for implicit exceptions detected at compile time.""",
)


recurse_group = OptionGroup(
    parser,
    "Control the recursion into imported modules"
)


recurse_group.add_option(
    "--recurse-stdlib",
    action  = "store_true",
    dest    = "recurse_stdlib",
    default = False,
    help    = """\
Also descend into imported modules from standard library. Defaults to off."""
)

recurse_group.add_option(
    "--recurse-none",
    action  = "store_true",
    dest    = "recurse_none",
    default = False,
    help    = """\
When --recurse-none is used, do not descend into any imported modules at all,
overrides all other recursion options. Defaults to off."""
)

recurse_group.add_option(
    "--recurse-all", "--recurse-on",
    action  = "store_true",
    dest    = "recurse_all",
    default = False,
    help    = """\
When --recurse-all is used, attempt to descend into all imported modules.
Defaults to off."""
)

recurse_group.add_option(
    "--recurse-to",
    action  = "append",
    dest    = "recurse_modules",
    metavar = "MODULE/PACKAGE",
    default = [],
    help    = """\
Recurse to that module, or if a package, to the whole package. Can be given
multiple times. Default empty."""
)

recurse_group.add_option(
    "--recurse-not-to",
    action  = "append",
    dest    = "recurse_not_modules",
    metavar = "MODULE/PACKAGE",
    default = [],
    help    = """\
Do not recurse to that module, or if a package, to the whole package in any
case, overrides all other options. Can be given multiple times. Default
empty."""
)

recurse_group.add_option(
    "--recurse-plugins", "--recurse-directory",
    action  = "append",
    dest    = "recurse_extra",
    metavar = "MODULE/PACKAGE",
    default = [],
    help    = """\
Recurse into that directory, no matter if it's used by the given main program
in a visible form. Overrides all other recursion options. Can be given multiple
times. Default empty."""
)

recurse_group.add_option(
    "--recurse-files", "--recurse-pattern",
    action  = "append",
    dest    = "recurse_extra_files",
    metavar = "PATTERN",
    default = [],
    help    = """\
Recurse into files matching the PATTERN. Overrides all recursion other options.
Can be given multiple times. Default empty."""
)


parser.add_option_group(recurse_group)

execute_group = OptionGroup(
    parser,
    "Immediate execution after compilation"
)

execute_group.add_option(
    "--run", "--execute",
    action  = "store_true",
    dest    = "immediate_execution",
    default = is_nuitka_run,
    help    = """\
Execute immediately the created binary (or import the compiled module).
Defaults to %s.""" %
       ("on" if is_nuitka_run else "off")
)

execute_group.add_option(
    "--debugger", "--gdb",
    action  = "store_true",
    dest    = "debugger",
    default = False,
    help    = """\
Execute inside "gdb" to automatically get a stack trace.
Defaults to off."""
)

execute_group.add_option(
    "--execute-with-pythonpath", "--keep-pythonpath",
    action  = "store_true",
    dest    = "keep_pythonpath",
    default = False,
    help    = """\
When immediately executing the created binary (--execute), don't reset
PYTHONPATH. When all modules are successfully included, you ought to not need
PYTHONPATH anymore."""
)

parser.add_option_group(execute_group)

dump_group = OptionGroup(
    parser,
    "Dump options for internal tree"
)

dump_group.add_option(
    "--dump-xml", "--xml",
    action  = "store_true",
    dest    = "dump_xml",
    default = False,
    help    = "Dump the final result of optimization as XML, then exit."
)

dump_group.add_option(
    "--display-tree",
    action  = "store_true",
    dest    = "display_tree",
    default = False,
    help    = """\
Display the final result of optimization in a GUI, then exit."""
)

parser.add_option_group(dump_group)


codegen_group = OptionGroup(
    parser,
    "Code generation choices"
)

codegen_group.add_option(
    "--improved", "--enhanced",
    action  = "store_true",
    dest    = "improved",
    default = False,
    help    = """\
Allow minor deviations from CPython behavior, e.g. better tracebacks, which
are not really incompatible, but different.""",
)

codegen_group.add_option(
    "--code-gen-no-statement-lines",
    action  = "store_false",
    dest    = "statement_lines",
    default = True,
    help    = SUPPRESS_HELP,
#     help    = """\
# Statements shall have their line numbers set. Disable this for less precise
# exceptions and slightly faster code. Not recommended. Defaults to off."""
)

codegen_group.add_option(
    "--file-reference-choice",
    action  = "store",
    dest    = "file_reference_mode",
    choices = ("original", "runtime", "frozen"),
    default = None,
    help    = """\
Select what value "__file__" is going to be. With "runtime" (default for
standalone binary mode and module mode), the created binaries and modules,
use the location of themselves to deduct the value of "__file__". Included
packages pretend to be in directories below that location. This allows you
to include data files in deployments. If you merely seek acceleration, it's
better for you to use the "original" value, where the source files location
will be used. With "frozen" a notation "<frozen module_name>" is used. For
compatibility reasons, the "__file__" value will always have ".py" suffix
independent of what it really is."""
)

codegen_group.add_option(
    "--no-optimization",
    action  = "store_true",
    dest    = "no_optimize",
    default = False,
    help    = SUPPRESS_HELP
# """Disable all unnecessary optimizations on Python level. Defaults to off."""
)

parser.add_option_group(codegen_group)

outputdir_group = OptionGroup(
    parser,
    "Output directory choices"
)

outputdir_group.add_option(
    "--output-dir",
    action  = "store",
    dest    = "output_dir",
    metavar = "DIRECTORY",
    default = "",
    help    = """\
Specify where intermediate and final output files should be put. DIRECTORY will
be populated with C++ files, object files, etc. Defaults to current directory.
"""
)

outputdir_group.add_option(
    "--remove-output",
    action  = "store_true",
    dest    = "remove_build",
    default = False,
    help    = """\
Removes the build directory after producing the module or exe file.
Defaults to off."""
)

parser.add_option_group(outputdir_group)


windows_group = OptionGroup(
    parser,
    "Windows specific output control"
)


debug_group = OptionGroup(
    parser,
    "Debug features"
)

debug_group.add_option(
    "--debug",
    action  = "store_true",
    dest    = "debug",
    default = False,
    help    = """\
Executing all self checks possible to find errors in Nuitka, do not use for
production. Defaults to off."""
)

debug_group.add_option(
    "--unstripped", "--no-strip", "--unstriped",
    action  = "store_true",
    dest    = "unstripped",
    default = False,
    help    = """\
Keep debug info in the resulting object file for better debugger interaction.
Defaults to off."""
)

debug_group.add_option(
    "--profile",
    action  = "store_true",
    dest    = "profile",
    default = False,
    help    = """\
Enable vmprof based profiling of time spent. Defaults to off."""
)

debug_group.add_option(
    "--graph",
    action  = "store_true",
    dest    = "graph",
    default = False,
    help    = """\
Create graph of optimization process. Defaults to off."""
)

debug_group.add_option(
    "--trace-execution",
    action  = "store_true",
    dest    = "trace_execution",
    default = False,
    help    = """\
Traced execution output, output the line of code before executing it.
Defaults to off."""
)

debug_group.add_option(
    "--recompile-c++-only", "--recompile-c-only",
    action  = "store_true",
    dest    = "recompile_cpp_only",
    default = False,
    help    = """\
Take existing files and compile them again.Allows compiling edited C++ files
with the C++ compiler for quick debugging changes to the generated source.
Defaults to off. Depends on compiling Python source to determine which files it
should look at."""
)

debug_group.add_option(
    "--generate-c++-only",
    action  = "store_true",
    dest    = "generate_cpp_only",
    default = False,
    help    = """\
Generate only C++ source code, and do not compile it to binary or module. This
is for debugging and code coverage analysis that doesn't waste CPU. Defaults to
off."""
)

debug_group.add_option(
    "--experimental",
    action  = "store_true",
    dest    = "experimental",
    default = False,
    help    = """\
Use features declared as 'experimental'. May have no effect if no experimental
features are present in the code. Defaults to off."""
)

debug_group.add_option(
    "--explain-imports",
    action  = "store_true",
    dest    = "explain_imports",
    default = False,
    help    = SUPPRESS_HELP
)


# This is for testing framework, "coverage.py" hates to loose the process. And
# we can use it to make sure it's not done unknowingly.
parser.add_option(
    "--must-not-re-execute",
    action  = "store_false",
    dest    = "allow_reexecute",
    default = True,
    help    = SUPPRESS_HELP
)


parser.add_option_group(debug_group)

cpp_compiler_group = OptionGroup(
    parser,
    "Backend C++ compiler choice"
)


cpp_compiler_group.add_option(
    "--clang",
    action  = "store_true",
    dest    = "clang",
    default = False,
    help    = """\
Enforce the use of clang (needs clang 3.2 or higher).
Defaults to off."""
)

cpp_compiler_group.add_option(
    "--mingw",
    action  = "store_true",
    dest    = "mingw",
    default = False,
    help    = """\
Enforce the use of MinGW on Windows.
Defaults to off."""
)

cpp_compiler_group.add_option(
    "--msvc",
    action  = "store",
    dest    = "msvc",
    default = None,
    help    = """\
Enforce the use of specific MSVC version on Windows. Allowed values
are e.g. 9.0, 9.0exp, specify an illegal value for a list of installed
compilers. Defaults to the most recent version."""
)

cpp_compiler_group.add_option(
    "-j", "--jobs",
    action  = "store",
    dest    = "jobs",
    metavar = 'N',
    default = Utils.getCoreCount(),
    help    = """\
Specify the allowed number of parallel C++ compiler jobs. Defaults to the
system CPU count.""",
)

cpp_compiler_group.add_option(
    "--lto",
    action  = "store_true",
    dest    = "lto",
    default = False,
    help    = """\
Use link time optimizations if available and usable (g++ 4.6 and higher).
Defaults to off."""
)

parser.add_option_group(cpp_compiler_group)

tracing_group = OptionGroup(
    parser,
    "Tracing features"
)

tracing_group.add_option(
    "--show-scons",
    action  = "store_true",
    dest    = "show_scons",
    default = False,
    help    = """\
Operate Scons in non-quiet mode, showing the executed commands.
Defaults to off."""
)

tracing_group.add_option(
    "--show-progress",
    action  = "store_true",
    dest    = "show_progress",
    default = False,
    help    = """Provide progress information and statistics.
Defaults to off."""
)

tracing_group.add_option(
    "--show-memory",
    action  = "store_true",
    dest    = "show_memory",
    default = False,
    help    = """Provide memory information and statistics.
Defaults to off."""
)


tracing_group.add_option(
    "--show-modules",
    action  = "store_true",
    dest    = "show_inclusion",
    default = False,
    help    = """Provide a final summary on included modules.
Defaults to off."""
)

tracing_group.add_option(
    "--verbose",
    action  = "store_true",
    dest    = "verbose",
    default = False,
    help    = """\
Output details of actions taken, esp. in optimizations. Can become a lot.
Defaults to off."""
)

parser.add_option_group(tracing_group)

windows_group.add_option(
    "--windows-disable-console",
    action  = "store_true",
    dest    = "win_disable_console",
    default = False,
    help    = """\
When compiling for Windows, disable the console window. Defaults to off."""
)

windows_group.add_option(
    "--windows-icon", "--icon",
    action  = "store",
    dest    = "icon_path",
    metavar = "ICON_PATH",
    default = None,
    help    = "Add executable icon (Windows only).",
)

parser.add_option_group(windows_group)

plugin_group = OptionGroup(
    parser,
    "Plugin control"
)

plugin_group.add_option(
    "--plugin-enable", "--enable-plugin",
    action  = "append",
    dest    = "plugins_enabled",
    default = [],
    help    = """\
Enabled plugins. Must be plug-in names. Use --plugin-list to query the
full list and exit. Default empty."""
)

plugin_group.add_option(
    "--plugin-disable", "--disable-plugin",
    action  = "append",
    dest    = "plugins_disabled",
    default = [],
    help    = """\
Disabled plugins. Must be plug-in names. Use --plugin-list to query the
full list and exit. Default empty."""
)

plugin_group.add_option(
    "--plugin-no-detection",
    action  = "store_false",
    dest    = "detect_missing_plugins",
    default = True,
    help    = """\
Plugins can detect if they might be used, and the you can disable the warning
via --plugin-disable=plugin-that-warned, or you can use this option to disable
the mechanism entirely, which also speeds up compilation slightly of course as
this detection code is run in vain once you are certain of which plug-ins to
use. Defaults to off."""
)

parser.add_option_group(plugin_group)

# First, isolate the first non-option arguments.
if is_nuitka_run:
    count = 0

    for count, arg in enumerate(sys.argv):
        if count == 0:
            continue

        if arg[0] != '-':
            break

        # Treat "--" as a terminator.
        if arg == "--":
            count += 1
            break

    if count > 0:
        extra_args = sys.argv[count+1:]
        sys.argv = sys.argv[0:count+1]
else:
    extra_args = []

options, positional_args = parser.parse_args()

if not positional_args:
    parser.print_help()

    sys.exit("""
Error, need positional argument with python module or main program.""")

if not options.immediate_execution and len(positional_args) > 1:
    parser.print_help()

    sys.exit("""
Error, need only one positional argument unless "--run" is specified to
pass them to the compiled program execution.""")

if options.verbose:
    logging.getLogger().setLevel(logging.DEBUG)
else:
    logging.getLogger().setLevel(logging.INFO)

# Standalone mode implies an executable, not importing "site" module, which is
# only for this machine, recursing to all modules, and even including the
# standard library.
if options.is_standalone:
    options.executable = True
    options.recurse_all = True

    if Utils.getOS() == "NetBSD":
        logging.warning("Standalone mode on NetBSD is not functional, due to $ORIGIN linkage not being supported.")

def shallTraceExecution():
    return options.trace_execution

def shallExecuteImmediately():
    return options.immediate_execution

def shallRunInDebugger():
    return options.debugger

def shallDumpBuiltTreeXML():
    return options.dump_xml

def shallDisplayBuiltTree():
    return options.display_tree

def shallOnlyExecCppCall():
    return options.recompile_cpp_only

def shallNotDoExecCppCall():
    return options.generate_cpp_only

def shallHaveStatementLines():
    return options.statement_lines

def getFileReferenceMode():
    if options.file_reference_mode is None:
        value = ("runtime"
                   if shallMakeModule() or isStandaloneMode() else
                 "original")
    else:
        value = options.file_reference_mode

    return value

def shallMakeModule():
    return not options.executable

def shallFollowStandardLibrary():
    return options.recurse_stdlib

def shallFollowNoImports():
    return options.recurse_none

def shallFollowAllImports():
    return options.recurse_all

def getShallFollowModules():
    return sum([ x.split(',') for x in options.recurse_modules ], [])

def isAllowedToReexecute():
    return options.allow_reexecute

for any_case_module in getShallFollowModules():
    if any_case_module.startswith('.'):
        bad = True
    else:
        for char in "/\\:":
            if  char in any_case_module:
                bad = True
                break
        else:
            bad = False

    if bad:
        sys.exit("""
Error, '--recurse-to' takes only module names, not directory path '%s'.""" % \
any_case_module)

def getShallFollowInNoCase():
    return sum([ x.split(',') for x in options.recurse_not_modules ], [])

for no_case_module in getShallFollowInNoCase():
    if no_case_module.startswith('.'):
        bad = True
    else:
        for char in "/\\:":
            if  char in no_case_module:
                bad = True
                break
        else:
            bad = False

    if bad:
        sys.exit("""
Error, '--recurse-not-to' takes only module names, not directory path '%s'.""" % \
no_case_module)


def getShallFollowExtra():
    return sum([ x.split(',') for x in options.recurse_extra ], [])

def getShallFollowExtraFilePatterns():
    return sum([ x.split(',') for x in options.recurse_extra_files ], [])

def shallWarnImplicitRaises():
    return options.warn_implicit_exceptions

def isDebug():
    return options.debug or options.debugger

def isPythonDebug():
    return options.python_debug or sys.flags.debug

def isOptimize():
    return not options.no_optimize

def isUnstripped():
    return options.unstripped or options.profile

def isProfile():
    return options.profile

def shouldCreateGraph():
    return options.graph

def getOutputPath(path):
    if options.output_dir:
        return Utils.normpath(Utils.joinpath(options.output_dir, path))
    else:
        return path

def getOutputDir():
    return options.output_dir if options.output_dir else '.'

def getPositionalArgs():
    return tuple(positional_args)

def getMainArgs():
    return tuple(extra_args)

def shallOptimizeStringExec():
    return False

def shallClearPythonPathEnvironment():
    return not options.keep_pythonpath

def isShowScons():
    return options.show_scons

def getJobLimit():
    return int(options.jobs)

def isLto():
    return options.lto

def isClang():
    return options.clang

def isMingw():
    return options.mingw

def getMsvcVersion():
    return options.msvc

def shallDisableConsoleWindow():
    return options.win_disable_console

def isFullCompat():
    return not options.improved

def isShowProgress():
    return options.show_progress

def isShowMemory():
    return options.show_memory

def isShowInclusion():
    return options.show_inclusion

def isRemoveBuildDir():
    return options.remove_build and not options.generate_cpp_only

def getIntendedPythonVersion():
    return options.python_version

def isExperimental():
    """ Are experimental features to be enabled."""

    return hasattr(options, "experimental") and options.experimental

def shallExplainImports():
    return options.explain_imports

def isStandaloneMode():
    return options.is_standalone

def getIconPath():
    return options.icon_path

def getPythonFlags():
    result = []

    for part in options.python_flags:
        if part in ("-S", "nosite", "no_site"):
            result.append("no_site")
        elif part in ("static_hashes", "norandomization", "no_randomization"):
            result.append("no_randomization")
        elif part in ("-v", "trace_imports", "trace_import"):
            result.append("trace_imports")
        elif part in ("no_warnings", "nowarnings"):
            result.append("no_warnings")
        else:
            logging.warning("Unsupported flag '%s'.", part)

    return result

def shallFreezeAllStdlib():
    return options.freeze_stdlib

def getPluginsEnabled():
    return options.plugins_enabled

def getPluginsDisabled():
    return options.plugins_disabled

def shallDetectMissingPlugins():
    return options.detect_missing_plugins

def getPluginOptions(plugin_name):
    # TODO: This should come from command line, pylint: disable=W0613
    return {}<|MERGE_RESOLUTION|>--- conflicted
+++ resolved
@@ -18,11 +18,7 @@
 """ Options module """
 
 version_string = """\
-<<<<<<< HEAD
-Nuitka V0.5.24rc1
-=======
 Nuitka V0.5.23.1
->>>>>>> 02bcb53f
 Copyright (C) 2016 Kay Hayen."""
 
 import logging
